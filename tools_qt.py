"""
This file is part of Giswater
The program is free software: you can redistribute it and/or modify it under the terms of the GNU
General Public License as published by the Free Software Foundation, either version 3 of the License,
or (at your option) any later version.
"""
# -*- coding: utf-8 -*-
import inspect
import os
import operator
import sys
import subprocess
import traceback
from typing import Dict, Literal, Optional, Any, Union, List
import webbrowser
from functools import partial
from encodings.aliases import aliases
from warnings import warn
from sip import isdeleted
from pathlib import Path
from qgis.PyQt.QtCore import QDate, QDateTime, QSortFilterProxyModel, QStringListModel, QTime, Qt, QRegExp, \
    pyqtSignal, QPersistentModelIndex, QCoreApplication, QTranslator, QLocale
from qgis.PyQt.QtGui import QPixmap, QDoubleValidator, QTextCharFormat, QFont, QIcon, QRegExpValidator
from qgis.PyQt.QtSql import QSqlTableModel
from qgis.PyQt.QtWidgets import QAction, QLineEdit, QComboBox, QWidget, QDoubleSpinBox, QCheckBox, QLabel, QTextEdit, \
    QDateEdit, QAbstractItemView, QCompleter, QDateTimeEdit, QTableView, QSpinBox, QTimeEdit, QPushButton, \
    QPlainTextEdit, QRadioButton, QSizePolicy, QSpacerItem, QFileDialog, QGroupBox, QMessageBox, QTabWidget, QToolBox, \
    QToolButton, QDialog, QGridLayout, QTextBrowser
from qgis.core import QgsExpression
from qgis.gui import QgsDateTimeEdit
from qgis.utils import iface

from . import tools_log, tools_os, tools_qgis, tools_db
from . import lib_vars
from .ui.ui_manager import ShowInfoUi

translator = QTranslator()
dlg_info = ShowInfoUi()


class GwExtendedQLabel(QLabel):

    clicked = pyqtSignal()

    def __init(self, parent):
        QLabel.__init__(self, parent)

    def mouseReleaseEvent(self, ev):
        self.clicked.emit()


class GwHyperLinkLabel(QLabel):

    clicked = pyqtSignal()

    def __init__(self):
        QLabel.__init__(self)
        self.setStyleSheet("QLabel{color:blue; text-decoration: underline;}")

    def mouseReleaseEvent(self, ev):
        self.clicked.emit()
        self.setStyleSheet("QLabel{color:purple; text-decoration: underline;}")


class GwHyperLinkLineEdit(QLineEdit):

    clicked = pyqtSignal()

    def __init__(self):
        QLabel.__init__(self)
        self.setStyleSheet("QLineEdit{color:blue; text-decoration: underline;}")

    def mouseReleaseEvent(self, ev):
        if self.isReadOnly():
            self.clicked.emit()
            self.setStyleSheet("QLineEdit { background: rgb(242, 242, 242); color:purple; text-decoration: underline; border: none;}")  # noqa: E501


class GwEditDialog(QDialog):
    """
    Dialog with just one widget (QLineEdit, QTextEdit, QComboBox, QCheckBox).

    Use example:
```
        edit_dialog = GwEditDialog(dialog, title=f"Edit {header}", 
                                   label_text=f"Set new '{header}' value for result '{result_id}':", 
                                   widget_type="QTextEdit", initial_value=value)
        if edit_dialog.exec_() == QDialog.Accepted:
            new_value = edit_dialog.get_value()
            self._update_data(result_id, columnname, new_value)
```
    """
    def __init__(self, parent=None, title="Edit", label_text="", widget_type="QLineEdit", options=None,
                 initial_value=None):
        super(GwEditDialog, self).__init__(parent)

        self.setWindowTitle(title)

        self.layout = QGridLayout(self)

        # Add the label
        self.label = QLabel(label_text, self)
        self.layout.addWidget(self.label, 0, 0, 1, 2)

        # Create the widget based on the type
        if widget_type == "QLineEdit":
            self.widget = QLineEdit(self)
        elif widget_type == "QTextEdit":
            self.widget = QTextEdit(self)
        elif widget_type == "QComboBox":
            self.widget = QComboBox(self)
            if options:
                self.widget.addItems(options)
        elif widget_type == "QCheckBox":
            self.widget = QCheckBox(self)
        else:
            raise ValueError("Unsupported widget type")

        self.layout.addWidget(self.widget, 1, 0, 1, 2)

        if initial_value is not None:
            self.set_value(initial_value)

        # Add buttons
        self.accept_button = QPushButton("Accept", self)
        self.cancel_button = QPushButton("Cancel", self)

        self.accept_button.clicked.connect(self.accept)
        self.cancel_button.clicked.connect(self.reject)

        self.layout.addWidget(self.accept_button, 2, 0)
        self.layout.addWidget(self.cancel_button, 2, 1)

    def get_value(self):
        if isinstance(self.widget, QLineEdit):
            return self.widget.text()
        elif isinstance(self.widget, QTextEdit):
            return self.widget.toPlainText()
        elif isinstance(self.widget, QComboBox):
            return self.widget.currentText()
        elif isinstance(self.widget, QCheckBox):
            return self.widget.isChecked()
        else:
            return None

    def set_value(self, value):
        set_widget_text(self, self.widget, value)


QtMatchFlag = Literal['starts', 'contains', 'ends', 'exact', 'regex']
match_flags: Dict[QtMatchFlag, Qt.MatchFlag] = {
    'starts': Qt.MatchStartsWith,
    'contains': Qt.MatchContains,
    'ends': Qt.MatchEndsWith,
    'exact': Qt.MatchExactly,
    'regex': Qt.MatchRegularExpression,
}


def fill_combo_box(dialog, widget, rows, allow_nulls=True, clear_combo=True):  # noqa: C901

    warn('This method is deprecated, use fill_combo_values instead.', DeprecationWarning, stacklevel=2)

    if rows is None:
        return
    if type(widget) is str:
        widget = dialog.findChild(QComboBox, widget)
    if clear_combo:
        widget.clear()
    if allow_nulls:
        widget.addItem('')
    for row in rows:
        if len(row) > 1:
            elem = row[0]
            user_data = row[1]
        else:
            elem = row[0]
            user_data = None
        if elem is not None:
            try:
                if type(elem) is int or type(elem) is float:
                    widget.addItem(str(elem), user_data)
                else:
                    widget.addItem(elem, user_data)
            except Exception:
                widget.addItem(str(elem), user_data)


def fill_combo_box_list(dialog, widget, list_object, allow_nulls=True, clear_combo=True):

    if type(widget) is str:
        widget = dialog.findChild(QComboBox, widget)
    if widget is None:
        return None

    if clear_combo:
        widget.clear()
    if allow_nulls:
        widget.addItem('')
    for elem in list_object:
        widget.addItem(str(elem))


def get_calendar_date(dialog, widget, date_format="yyyy/MM/dd", datetime_format="yyyy/MM/dd hh:mm:ss"):

    date = None
    if type(widget) is str:
        widget = dialog.findChild(QWidget, widget)
    if widget is None:
        return
    if type(widget) is QDateEdit:
        date = widget.date().toString(date_format)
    elif type(widget) is QDateTimeEdit:
        date = widget.dateTime().toString(datetime_format)
    elif isinstance(widget, QgsDateTimeEdit) and widget.displayFormat() in \
            ('dd/MM/yyyy', 'yyyy/MM/dd', 'dd-MM-yyyy', 'yyyy-MM-dd'):
        date = widget.dateTime().toString(date_format)
    elif isinstance(widget, QgsDateTimeEdit) and widget.displayFormat() in \
            ('dd/MM/yyyy hh:mm:ss', 'yyyy/MM/dd hh:mm:ss'):
        date = widget.dateTime().toString(datetime_format)

    return date


def set_calendar(dialog, widget, date, default_current_date=True):

    if type(widget) is str:
        widget = dialog.findChild(QWidget, widget)
    if widget is None:
        return

    if lib_vars.date_format in ("dd/MM/yyyy", "dd-MM-yyyy", "yyyy/MM/dd", "yyyy-MM-dd"):
        widget.setDisplayFormat(lib_vars.date_format)
    if type(widget) is QDateEdit \
            or (isinstance(widget, QgsDateTimeEdit) and widget.displayFormat() in
                ('dd/MM/yyyy', 'yyyy/MM/dd', 'dd-MM-yyyy', 'yyyy-MM-dd')):
        if date is None:
            if default_current_date:
                date = QDate.currentDate()
            else:
                date = QDate.fromString('01-01-2000', 'dd-MM-yyyy')
        widget.setDate(date)
    elif type(widget) is QDateTimeEdit \
            or (isinstance(widget, QgsDateTimeEdit) and widget.displayFormat() in
                ('dd/MM/yyyy hh:mm:ss', 'yyyy/MM/dd hh:mm:ss', 'dd-MM-yyyy hh:mm:ss', 'yyyy-MM-dd hh:mm:ss')):
        if date is None:
            date = QDateTime.currentDateTime()
        widget.setDateTime(date)


def set_time(dialog, widget, time):

    if type(widget) is str:
        widget = dialog.findChild(QWidget, widget)
    if widget is None:
        return
    if type(widget) is QTimeEdit:
        if time is None:
            time = QTime(00, 00, 00)
        widget.setTime(time)


def get_widget(dialog, widget):

    if isdeleted(dialog):
        return None

    if type(widget) is str:
        widget = dialog.findChild(QWidget, widget)
    return widget


def get_widget_type(dialog, widget):

    if isdeleted(dialog):
        return None

    if type(widget) is str:
        widget = dialog.findChild(QWidget, widget)
    if widget is None:
        return None
    return type(widget)


def get_widget_value(dialog, widget):

    value = None

    if isdeleted(dialog):
        return value

    if type(widget) is str:
        widget = dialog.findChild(QWidget, widget)
    if widget is None:
        return value

    if type(widget) in (QDoubleSpinBox, QLineEdit, QSpinBox, QTextEdit, GwHyperLinkLineEdit):
        value = get_text(dialog, widget, return_string_null=False)
    elif isinstance(widget, QComboBox):
        value = get_combo_value(dialog, widget, 0)
    elif type(widget) is QCheckBox:
        value = is_checked(dialog, widget)
        if value is not None:
            value = str(value).lower()
    elif isinstance(widget, QgsDateTimeEdit):
        value = get_calendar_date(dialog, widget)

    return value


def get_text(dialog, widget, add_quote=False, return_string_null=True):
    """ Get text from widget """

    if isdeleted(dialog):
        return None

    if type(widget) is str:
        widget = dialog.findChild(QWidget, widget)

    if not widget:
        return "null" if return_string_null else ""

    text = None
    if type(widget) in (QLineEdit, QPushButton, QLabel, GwHyperLinkLabel, GwHyperLinkLineEdit):
        text = _get_text_from_line_edit(widget)
    elif type(widget) in (QDoubleSpinBox, QSpinBox):
        text = _get_text_from_spinbox(widget)
    elif type(widget) in (QTextEdit, QPlainTextEdit):
        text = _get_text_from_text_edit(widget)
    elif isinstance(widget, QComboBox):
        text = _get_text_from_combo(widget)
    elif type(widget) is QCheckBox:
        text = _get_text_from_checkbox(dialog, widget)
    else:
        return None

    return _handle_null_text(text, add_quote, return_string_null)


def set_widget_text(dialog, widget, text):
    """ Set text to widget """

    if type(widget) is str:
        widget = dialog.findChild(QWidget, widget)
    if widget is None:
        return

    if type(widget) in (QLabel, QLineEdit, QTextEdit, QPushButton, QTextBrowser, QPlainTextEdit):
        _set_text_for_text_widgets(widget, text)
    elif type(widget) in (QDoubleSpinBox, QSpinBox):
        _set_text_for_spinbox(widget, text)
    elif isinstance(widget, QComboBox):
        set_selected_item(dialog, widget, text)
    elif type(widget) is QTimeEdit:
        set_time(dialog, widget, text)
    elif type(widget) is QCheckBox:
        set_checked(dialog, widget, text)


def is_checked(dialog, widget):

    if type(widget) is str:
        widget = dialog.findChild(QCheckBox, widget)
        if widget is None:
            widget = dialog.findChild(QRadioButton, widget)
    checked = False
    if widget:
        state = widget.checkState()
        if state == 0:
            checked = False
        elif state == 1:
            checked = None
        elif state == 2:
            checked = True
    return checked


def set_checked(dialog, widget, checked=True):

    if str(checked) in ('true', 't', 'True'):
        checked = True
    elif str(checked) in ('false', 'f', 'False'):
        checked = False

    if type(widget) is str:
        widget = dialog.findChild(QWidget, widget)
    if widget is None:
        return
    if type(widget) is QCheckBox or type(widget) is QRadioButton:
        widget.setChecked(bool(checked))


def get_selected_item(dialog, widget, return_string_null=True):

    if type(widget) is str:
        widget = dialog.findChild(QComboBox, widget)
    if return_string_null:
        widget_text = "null"
    else:
        widget_text = ""
    if widget:
        if widget.currentText():
            widget_text = widget.currentText()
    return widget_text


def set_selected_item(dialog, widget, text):

    if type(widget) is str:
        widget = dialog.findChild(QComboBox, widget)
    if widget:
        index = widget.findText(text)
        if index == -1:
            index = 0
        widget.setCurrentIndex(index)


def set_current_index(dialog, widget, index):

    if type(widget) is str:
        widget = dialog.findChild(QComboBox, widget)
    if widget:
        if index == -1:
            index = 0
        widget.setCurrentIndex(index)


def set_widget_visible(dialog, widget, visible=True):

    if type(widget) is str:
        widget = dialog.findChild(QWidget, widget)
    if widget:
        widget.setVisible(visible)


def set_widget_enabled(dialog, widget, enabled=True):

    if type(widget) is str:
        widget = dialog.findChild(QWidget, widget)
    if widget:
        widget.setEnabled(enabled)


def add_image(dialog, widget, cat_shape):
    """  Set pictures for UD """

    element = cat_shape.lower()
    if type(widget) is str:
        widget = dialog.findChild(QWidget, widget)
    if widget is None:
        return
    if type(widget) is QLabel:
        plugin_dir = os.path.dirname(__file__)
        pic_file = os.path.join(plugin_dir, f'resources{os.sep}png', '' + element + '')
        pixmap = QPixmap(pic_file)
        widget.setPixmap(pixmap)
        widget.show()


def set_autocompleter(combobox, list_items=None):
    """ Iterate over the items in the QCombobox, create a list,
        create the model, and set the model according to the list
    """

    if list_items is None:
        list_items = [combobox.itemText(i) for i in range(combobox.count())]

    proxy_model = QSortFilterProxyModel(combobox)
    _set_model_by_list(list_items, proxy_model)
    combobox.editTextChanged.connect(partial(filter_by_list, combobox, proxy_model))

    # Set up the completer without changing the combobox's model
    completer = QCompleter(proxy_model, combobox)
    completer.setCompletionColumn(0)
    completer.setCompletionMode(QCompleter.UnfilteredPopupCompletion)
    combobox.setCompleter(completer)


def filter_by_list(combobox, proxy_model, text):
    """ Filter the list based on the text input """

    proxy_model.setFilterFixedString(text)
    if combobox.completer():
        combobox.completer().complete()
        combobox.completer().popup().hide()


def get_combo_value(dialog, widget, index=0, add_quote=False):
    """ Get item data of current index of the @widget """

    value = -1
    if add_quote:
        value = ''
    if type(widget) is str:
        widget = dialog.findChild(QWidget, widget)
    if widget:
        if isinstance(widget, QComboBox):
            current_index = widget.currentIndex()
            elem = widget.itemData(current_index)
            if index == -1:
                return elem
            value = elem[index]

    return value


def set_combo_value(combo, value, index, add_new=True):
    """
    Set text to combobox populate with more than 1 item for row
        :param combo: QComboBox widget to manage
        :param value: element to show
        :param index: index to compare
        :param add_new: if True it will add the value even if it's not in the combo
    """

    for i in range(0, combo.count()):
        elem = combo.itemData(i)
        if elem is not None and str(value) == str(elem[index]):
            combo.setCurrentIndex(i)
            return True

    # Add new value if @value not in combo
    if add_new and value not in ("", None, 'None', 'none', '-1', -1):
        new_elem = []
        # Control if the QComboBox has been previously filled
        if combo.count() > 0:
            for x in range(len(combo.itemData(0))):
                new_elem.append("")
        else:
            new_elem.append("")
            new_elem.append("")

        new_elem[0] = value
        new_elem[1] = f"({value})"
        combo.addItem(new_elem[1], new_elem)
        combo.setCurrentIndex(combo.count() - 1)
    return False


def fill_combo_values(combo, rows, index_to_show=1, combo_clear=True, sort_combo=True, sort_by=1, add_empty=False,
                      selected_id=None, index_to_compare=None):
    """
    Populate @combo with list @rows and show field @index_to_show
        :param combo: QComboBox widget to fill (QComboBox)
        :param rows: the data that'll fill the combo
        :param index_to_show: the index of the row to show (int)
        :param combo_clear: whether it should clear the combo or not (bool)
        :param sort_combo: whether it should sort the items or not (bool)
        :param sort_by: sort combo by this column (int)
        :param add_empty: add an empty element as first item (bool)
        :param selected_id: The value to be set as selected in the ComboBox (str or int)
        :param index_to_compare: Index to compare `selected_id` with the id or value in this combo widget (int).
    """

    records = []
    if rows is None:
        rows = [['', '']]

    if sort_by > len(rows[0]) - 1:
        sort_by = 1

    for row in rows:
        elem = []
        for x in range(0, len(row)):
            elem.append(row[x])
        records.append(elem)

    combo.blockSignals(True)
    if combo_clear:
        combo.clear()
    records_sorted = records

    try:
        if sort_combo:
            records_sorted = sorted(records, key=operator.itemgetter(sort_by))
    except Exception:
        pass
    finally:
        if add_empty:
            records_sorted.insert(0, ['', ''])

        for record in records_sorted:
            combo.addItem(str(record[index_to_show]), record)
            combo.blockSignals(False)

    if None not in (selected_id, index_to_compare):
        set_combo_value(combo, selected_id, index_to_compare)


def set_combo_item_unselectable_by_id(qcombo, list_id=[]):
    """ Make items of QComboBox visibles but not selectable"""
    for x in range(0, qcombo.count()):
        if x in list_id:
            index = qcombo.model().index(x, 0)
            qcombo.model().setData(index, 0, Qt.UserRole - 1)


def set_combo_item_selectable_by_id(qcombo, list_id=[]):
    """ Make items of QComboBox selectable """

    for x in range(0, qcombo.count()):
        if x in list_id:
            index = qcombo.model().index(x, 0)
            qcombo.model().setData(index, (1 | 32), Qt.UserRole - 1)


def set_combo_item_select_unselectable(qcombo, list_id=[], column=0, opt=0):
    """
    Make items of QComboBox visibles but not selectable
        :param qcombo: QComboBox widget to manage (QComboBox)
        :param list_id: list of strings to manage ex. ['1','3','...'] or ['word1', 'word3','...'] (list)
        :param column: column where to look up the values in the list (int)
        :param opt: 0 -> item not selectable // (1 | 32) -> item selectable (int)
    """

    for x in range(0, qcombo.count()):
        elem = qcombo.itemData(x)
        if str(elem[column]) in list_id:
            index = qcombo.model().index(x, 0)
            qcombo.model().setData(index, opt, Qt.UserRole - 1)


def remove_tab(tab_widget, tab_name):
    """ Look in @tab_widget for a tab with @tab_name and remove it """

    for x in range(0, tab_widget.count()):
        if tab_widget.widget(x).objectName() == tab_name:
            tab_widget.removeTab(x)
            break


def enable_tab_by_tab_name(tab_widget, tab_name, enable):
    """ Look in @tab_widget for a tab with @tab_name and remove it """

    for x in range(0, tab_widget.count()):
        if tab_widget.widget(x).objectName() == tab_name:
            tab_widget.setTabEnabled(x, enable)
            break


def double_validator(widget, min_=-9999999, max_=9999999, decimals=2, notation=QDoubleValidator().StandardNotation,
                     locale=None):
    """
    Create and apply a validator for doubles to ensure the number is within a maximum and minimum values
        :param widget: Widget to apply the validator
        :param min_: Minimum value (int)
        :param max_: Maximum value (int)
        :param decimals: Number of decimals (int)
        :param notation: StandardNotation or ScientificNotation
        :param locale: Locale to define decimal separator and more (QLocale)
    """

    validator = QDoubleValidator(min_, max_, decimals)
    validator.setNotation(notation)
    if locale is None:
        locale = QLocale("en_US")
    validator.setLocale(locale)
    widget.setValidator(validator)


def enable_dialog(dialog, enable, ignore_widgets=['', None]):

    widget_list = dialog.findChildren(QWidget)
    for widget in widget_list:
        if str(widget.objectName()) not in ignore_widgets:
            if type(widget) in (QSpinBox, QDoubleSpinBox, QLineEdit):
                widget.setReadOnly(not enable)
                if enable:
                    widget.setStyleSheet(None)
                else:
                    widget.setStyleSheet("QWidget { background: rgb(242, 242, 242);"
                                         " color: rgb(100, 100, 100)}")
            elif isinstance(widget, (QComboBox, QCheckBox, QPushButton, QgsDateTimeEdit, QTableView)):
                widget.setEnabled(enable)


def set_tableview_config(widget, selection=QAbstractItemView.SelectRows, edit_triggers=QTableView.NoEditTriggers,
                         sectionResizeMode=3, stretchLastSection=True, sortingEnabled=True,
                         selectionMode=QAbstractItemView.ExtendedSelection):
    """ Set QTableView configurations """

    widget.setSelectionBehavior(selection)
    widget.setSelectionMode(selectionMode)
    widget.horizontalHeader().setSectionResizeMode(sectionResizeMode)
    widget.horizontalHeader().setStretchLastSection(stretchLastSection)
    widget.horizontalHeader().setMinimumSectionSize(100)
    widget.setEditTriggers(edit_triggers)
    widget.setSortingEnabled(sortingEnabled)


def get_col_index_by_col_name(qtable, column_name):
    """ Return column index searching by column name """

    model = qtable.model()
    columns_dict = qtable.property('columns')
    if not columns_dict:
        columns_dict = {model.headerData(i, Qt.Horizontal): model.headerData(i, Qt.Horizontal) for i in range(model.columnCount())}  # noqa: E501
        qtable.setProperty('columns', columns_dict)
    column_index = -1
    try:
        record = model.record(0)
        column_index = record.indexOf(column_name)
    except AttributeError:
        for x in range(0, model.columnCount()):
            if columns_dict.get(model.headerData(x, Qt.Horizontal)) == column_name:
                column_index = x
                break

    if column_index == -1:
        column_index = None

    return column_index


def get_tab_index_by_tab_name(qtabwidget: QTabWidget, tab_name: str) -> Optional[int]:
    """ Return tab index searching by tab name """

    tab_index = -1

    try:
        for idx in range(qtabwidget.count()):
            if qtabwidget.widget(idx).objectName() == tab_name:
                tab_index = idx
                break
    except Exception:
        tools_log.log_error("Tab not found.", parameter=tab_name)

    if tab_index == -1:
        tab_index = None

    return tab_index


def get_page_index_by_page_name(qtoolbox: QToolBox, page_name: str) -> Optional[int]:
    """ Return page index searching by page name """

    page_index = -1

    try:
        for idx in range(qtoolbox.count()):
            if qtoolbox.widget(idx).objectName() == page_name:
                page_index = idx
                break
    except Exception:
        tools_log.log_error("Page not found.", parameter=page_name)

    if page_index == -1:
        page_index = None

    return page_index


def onCellChanged(table, row, column):
    """ Function to be connected to a QTableWidget cellChanged signal.
    Note: row & column parameters are passed by the signal """

    # Add a new row if the edited row is the last one
    if row >= (table.rowCount() - 1):
        headers = [n for n in range(0, table.rowCount() + 1)]
        table.insertRow(table.rowCount())
        table.setVerticalHeaderLabels(headers)
    # Remove "last" row (empty one) if the real last row is empty
    elif row == (table.rowCount() - 2):
        for n in range(0, table.columnCount()):
            item = table.item(row, n)
            if item is not None:
                if item.data(0) not in (None, ''):
                    return
        table.setRowCount(table.rowCount() - 1)


def set_completer_object(completer, model, widget, list_items, max_visible=10):
    """ Set autocomplete of widget @table_object + "_id"
        getting id's from selected @table_object.
        WARNING: Each QLineEdit needs their own QCompleter and their own QStringListModel!!!
    """
    # Set completer and model: add autocomplete in the widget
    completer.setCaseSensitivity(Qt.CaseInsensitive)
    completer.setMaxVisibleItems(max_visible)
    widget.setCompleter(completer)
    completer.setCompletionMode(1)
    model.setStringList(list_items)
    completer.setModel(model)


def set_action_checked(action, enabled, dialog=None):

    if type(action) is str and dialog is not None:
        action = dialog.findChild(QAction, action)
    try:
        action.setChecked(enabled)
    except RuntimeError:
        pass


def set_calendar_empty(widget):
    """ Set calendar empty when click inner button of QgsDateTimeEdit because aesthetically it looks better"""
    widget.displayNull(False)  # False is for 'updateCalendar' parameter. If True it sets a default date instead of NULL


def add_horizontal_spacer():

    widget = QSpacerItem(10, 10, QSizePolicy.Expanding, QSizePolicy.Minimum)
    return widget


def add_verticalspacer():

    widget = QSpacerItem(20, 40, QSizePolicy.Minimum, QSizePolicy.Expanding)
    return widget


def check_expression_filter(expr_filter, log_info=False):
    """ Check if expression filter @expr is valid """

    if log_info:
        tools_log.log_info(expr_filter)
    expr = QgsExpression(expr_filter)
    if expr.hasParserError():
        message = "Expression Error"
        tools_log.log_warning(message, parameter=expr_filter)
        return False, expr

    return True, expr


def check_date(widget, button=None, regex_type=1):
    """ Set QRegExpression in order to validate QLineEdit(widget) field type date.
    Also allow to enable or disable a QPushButton(button), like typical accept button
    @Type=1 (yyy-mm-dd), @Type=2 (dd-mm-yyyy)
    """

    reg_exp = ""
    placeholder = "yyyy-mm-dd"
    if regex_type == 1:
        widget.setPlaceholderText("yyyy-mm-dd")
        placeholder = "yyyy-mm-dd"
        reg_exp = QRegExp("(((\d{4})([-])(0[13578]|10|12)([-])(0[1-9]|[12][0-9]|3[01]))|"
                          "((\d{4})([-])(0[469]|11)([-])([0][1-9]|[12][0-9]|30))|"
                          "((\d{4})([-])(02)([-])(0[1-9]|1[0-9]|2[0-8]))|"
                          "(([02468][048]00)([-])(02)([-])(29))|"
                          "(([13579][26]00)([-])(02)([-])(29))|"
                          "(([0-9][0-9][0][48])([-])(02)([-])(29))|"
                          "(([0-9][0-9][2468][048])([-])(02)([-])(29))|"
                          "(([0-9][0-9][13579][26])([-])(02)([-])(29)))")
    elif regex_type == 2:
        widget.setPlaceholderText("dd-mm-yyyy")
        placeholder = "dd-mm-yyyy"
        reg_exp = QRegExp("(((0[1-9]|[12][0-9]|3[01])([-])(0[13578]|10|12)([-])(\d{4}))|"
                          "(([0][1-9]|[12][0-9]|30)([-])(0[469]|11)([-])(\d{4}))|"
                          "((0[1-9]|1[0-9]|2[0-8])([-])(02)([-])(\d{4}))|"
                          "((29)(-)(02)([-])([02468][048]00))|"
                          "((29)([-])(02)([-])([13579][26]00))|"
                          "((29)([-])(02)([-])([0-9][0-9][0][48]))|"
                          "((29)([-])(02)([-])([0-9][0-9][2468][048]))|"
                          "((29)([-])(02)([-])([0-9][0-9][13579][26])))")
    elif regex_type == 3:
        widget.setPlaceholderText("yyyy/mm/dd")
        placeholder = "yyyy/mm/dd"
        reg_exp = QRegExp("(((\d{4})([/])(0[13578]|10|12)([/])(0[1-9]|[12][0-9]|3[01]))|"
                          "((\d{4})([/])(0[469]|11)([/])([0][1-9]|[12][0-9]|30))|"
                          "((\d{4})([/])(02)([/])(0[1-9]|1[0-9]|2[0-8]))|"
                          "(([02468][048]00)([/])(02)([/])(29))|"
                          "(([13579][26]00)([/])(02)([/])(29))|"
                          "(([0-9][0-9][0][48])([/])(02)([/])(29))|"
                          "(([0-9][0-9][2468][048])([/])(02)([/])(29))|"
                          "(([0-9][0-9][13579][26])([/])(02)([/])(29)))")
    elif regex_type == 4:
        widget.setPlaceholderText("dd/mm/yyyy")
        placeholder = "dd/mm/yyyy"
        reg_exp = QRegExp("(((0[1-9]|[12][0-9]|3[01])([/])(0[13578]|10|12)([/])(\d{4}))|"
                          "(([0][1-9]|[12][0-9]|30)([/])(0[469]|11)([/])(\d{4}))|"
                          "((0[1-9]|1[0-9]|2[0-8])([/])(02)([/])(\d{4}))|"
                          "((29)(-)(02)([/])([02468][048]00))|"
                          "((29)([/])(02)([/])([13579][26]00))|"
                          "((29)([/])(02)([/])([0-9][0-9][0][48]))|"
                          "((29)([/])(02)([/])([0-9][0-9][2468][048]))|"
                          "((29)([/])(02)([/])([0-9][0-9][13579][26])))")

    widget.setValidator(QRegExpValidator(reg_exp))
    widget.textChanged.connect(partial(check_regex, widget, reg_exp, button, placeholder))


def check_regex(widget, reg_exp, button, placeholder, text):

    is_valid = False
    if reg_exp.exactMatch(text) is True:
        widget.setStyleSheet(None)
        is_valid = True
    elif str(text) == '':
        widget.setStyleSheet(None)
        widget.setPlaceholderText(placeholder)
        is_valid = True
    elif reg_exp.exactMatch(text) is False:
        widget.setStyleSheet("border: 1px solid red")
        is_valid = False

    if button is not None and type(button) is QPushButton:
        if is_valid is False:
            button.setEnabled(False)
        else:
            button.setEnabled(True)


def fill_table(qtable, table_name, expr_filter=None, edit_strategy=QSqlTableModel.OnManualSubmit,
               sort_order=Qt.AscendingOrder, schema_name=None):
    """ Set a model with selected filter. Attach that model to selected table
    :param qtable: tableview where set the model (QTableView)
    :param table_name: database table name or view name (String)
    :param expr_filter: expression to filter the model (String)
    :param edit_strategy: (QSqlTableModel.OnFieldChange, QSqlTableModel.OnManualSubmit, QSqlTableModel.OnRowChange)
    :param sort_order: can be 0 or 1 (Qt.AscendingOrder or Qt.AscendingOrder)
    :return:
    """
    if not schema_name and lib_vars.schema_name and lib_vars.schema_name not in table_name:
        table_name = f"{lib_vars.schema_name}.{table_name}"

    # Set model
    model = QSqlTableModel(db=lib_vars.qgis_db_credentials)
    model.setTable(table_name)
    model.setEditStrategy(edit_strategy)
    model.setSort(0, sort_order)
    if expr_filter is not None:
        model.setFilter(expr_filter)
    model.select()

    # Check for errors
    if model.lastError().isValid():
        if 'Unable to find table' in model.lastError().text():
            tools_db.reset_qsqldatabase_connection()
        else:
            tools_qgis.show_warning(f"fill_table: {model.lastError().text()}")

    # Attach model to tableview
    qtable.setModel(model)


def set_lazy_init(widget, lazy_widget=None, lazy_init_function=None):
    """Apply the init function related to the model. It's necessary
    a lazy init because model is changed everytime is loaded."""

    if lazy_widget is None:
        return
    if widget != lazy_widget:
        return
    lazy_init_function(lazy_widget)


def filter_by_id(dialog, widget_table, widget_txt, table_object, field_object_id="id"):

    object_id = get_text(dialog, widget_txt)
    if object_id != 'null':
        expr = f"{field_object_id}::text ILIKE '%{object_id}%'"
        # Refresh model with selected filter
        widget_table.model().setFilter(expr)
        widget_table.model().select()
    else:
        fill_table(widget_table, lib_vars.schema_name + "." + table_object)


def set_selection_behavior(dialog):

    # Get objects of type: QTableView
    widget_list = dialog.findChildren(QTableView)
    for widget in widget_list:
        widget.setSelectionBehavior(QAbstractItemView.SelectRows)
        widget.horizontalHeader().setSectionResizeMode(3)
        widget.horizontalHeader().setStretchLastSection(True)


def get_folder_path(dialog, widget):
    """ Get folder path """

    # Check if selected folder exists. Set default value if necessary
    folder_path = get_text(dialog, widget)
    if folder_path is None or folder_path == 'null' or not os.path.exists(folder_path):
        folder_path = os.path.expanduser("~")

    # Open dialog to select folder
    os.chdir(folder_path)
    file_dialog = QFileDialog()
    file_dialog.setFileMode(QFileDialog.Directory)
    message = "Select folder"
    folder_path = file_dialog.getExistingDirectory(
        parent=None, caption=tr(message), directory=folder_path)
    if folder_path:
        set_widget_text(dialog, widget, str(folder_path))

<<<<<<< HEAD
=======

>>>>>>> 4315c51b
def get_file(title: str, subtitle: str, extension: str) -> Optional[Path]:
    """ Get file path """
    result = QFileDialog.getOpenFileName(None, title, subtitle, extension)
    file_path_str: str = result[0]
    if file_path_str:
        return Path(file_path_str)
    return None


<<<<<<< HEAD
def get_save_file_path(dialog: Any, widget: Union[str, QWidget], extension: str = "", message: str="", default_path: str = "", file_name: str = "") -> str:
=======
def get_save_file_path(dialog: Any, widget: Union[str, QWidget], extension: str = "", message: str = "",
                       default_path: str = "", file_name: str = "") -> str:
>>>>>>> 4315c51b
    """ Get file path """

    file = get_text(dialog, widget)
    # Set default value if necessary
<<<<<<< HEAD
    if file in(None, 'null', ''):
=======
    if file in (None, 'null', ''):
>>>>>>> 4315c51b
        if default_path != "":
            file = default_path
        else:
            file = lib_vars.plugin_dir

    if not file:
        return ''

    # Get directory of that file
    folder_path = os.path.dirname(file)
    if not os.path.exists(folder_path):
        folder_path = os.path.dirname(__file__)
    os.chdir(folder_path)
    file, _ = QFileDialog.getSaveFileName(None, tr(message), os.path.join(folder_path, file_name), extension)
    set_widget_text(dialog, widget, file)

    return file


<<<<<<< HEAD
def get_open_file_path(dialog: Any, widget: Union[str, QWidget], extension: str ="", message: str="", default_path: str = "") -> str:
=======
def get_open_file_path(dialog: Any, widget: Union[str, QWidget], extension: str = "", message: str = "",
                       default_path: str = "") -> str:
>>>>>>> 4315c51b
    """ Get file path """

    file = get_text(dialog, widget)
    # Set default value if necessary
<<<<<<< HEAD
    if file in(None, 'null', ''):
=======
    if file in (None, 'null', ''):
>>>>>>> 4315c51b
        if default_path != "":
            file = default_path
        else:
            file = lib_vars.plugin_dir

    if not file:
        return ''

    # Get directory of that file
    folder_path = os.path.dirname(file)
    if not os.path.exists(folder_path):
        folder_path = os.path.dirname(__file__)
    os.chdir(folder_path)
    file, _ = QFileDialog.getOpenFileName(None, tr(message), "", extension)
    set_widget_text(dialog, widget, file)

    return file


<<<<<<< HEAD
def get_open_files_path(message: str="", file_types: str = "") -> List[str]:
=======
def get_open_files_path(message: str = "", file_types: str = "") -> List[str]:
>>>>>>> 4315c51b
    """ Get file path """

    files_path, _ = QFileDialog.getOpenFileNames(None, tr(message), "", file_types)
    return files_path


def hide_void_groupbox(dialog):
    """ Rceives a dialog, searches it all the QGroupBox, looks 1 to 1 if the grb have widgets, if it does not have
     (if it is empty), hides the QGroupBox
    :param dialog: QDialog or QMainWindow
    :return: Dictionario with names of hidden QGroupBox
    """

    grb_list = {}
    grbox_list = dialog.findChildren(QGroupBox)
    for grbox in grbox_list:
        widget_list = grbox.findChildren(QWidget)
        if len(widget_list) == 0:
            grb_list[grbox.objectName()] = 0
            grbox.setVisible(False)

    return grb_list


def set_completer_lineedit(qlineedit, list_items):
    """ Set a completer into a QLineEdit
    :param qlineedit: Object where to set the completer (QLineEdit)
    :param list_items: List of items to set into the completer (List)["item1","item2","..."]
    """

    completer = QCompleter()
    completer.setCaseSensitivity(Qt.CaseInsensitive)
    completer.setMaxVisibleItems(10)
    completer.setCompletionMode(0)
    completer.setFilterMode(Qt.MatchContains)
    completer.popup().setStyleSheet("color: black;")
    qlineedit.setCompleter(completer)
    model = QStringListModel()
    model.setStringList(list_items)
    completer.setModel(model)


def set_completer_rows(widget, rows, filter_mode: QtMatchFlag = 'starts'):
    """ Set a completer into a widget
    :param widget: Object where to set the completer (QLineEdit)
    :param rows: rows to set into the completer (List)["item1","item2","..."]
    """

    list_values = []
    if rows is not None:
        for row in rows:
            list_values.append(str(row[0]))

    # Set completer and model: add autocomplete in the widget
    completer = QCompleter()
    completer.setCaseSensitivity(Qt.CaseInsensitive)
    completer.setFilterMode(match_flags.get(filter_mode))
    widget.setCompleter(completer)
    model = QStringListModel()
    model.setStringList(list_values)
    completer.setModel(model)


def add_combo_on_tableview(qtable, rows, field, widget_pos, combo_values):
    """ Set one column of a QtableView as QComboBox with values from database.
    :param qtable: QTableView to fill
    :param rows: List of items to set QComboBox (["..", "..."])
    :param field: Field to set QComboBox (String)
    :param widget_pos: Position of the column where we want to put the QComboBox (integer)
    :param combo_values: List of items to populate QComboBox (["..", "..."])
    :return:
    """

    for x in range(0, len(rows)):
        combo = QComboBox()
        row = rows[x]
        # Populate QComboBox
        fill_combo_values(combo, combo_values)
        # Set QCombobox to wanted item
        set_combo_value(combo, str(row[field]), 1)
        # Get index and put QComboBox into QTableView at index position
        idx = qtable.model().index(x, widget_pos)
        qtable.setIndexWidget(idx, combo)
        # noinspection PyUnresolvedReferences
        combo.currentIndexChanged.connect(partial(set_status, combo, qtable, x, widget_pos))


def set_status(qtable, combo, pos_x, combo_pos, col_update):
    """ Update values from QComboBox to QTableView
    :param qtable: QTableView Where update values
    :param combo: QComboBox from which we will take the value
    :param pos_x: Position of the row where we want to update value (integer)
    :param combo_pos: Position of the column where we want to put the QComboBox (integer)
    :param col_update: Column to update into QTableView.Model() (integer)
    :return:
    """
    elem = combo.itemData(combo.currentIndex())
    i = qtable.model().index(pos_x, combo_pos)
    qtable.model().setData(i, elem[0])
    i = qtable.model().index(pos_x, col_update)
    qtable.model().setData(i, elem[0])


def document_open(qtable, field_name):
    """ Open selected document """

    message = None

    # Get selected rows
    field_index = qtable.model().fieldIndex(field_name)
    selected_list = qtable.selectionModel().selectedRows(field_index)
    if not selected_list:
        message = "Any record selected"
    elif len(selected_list) > 1:
        message = "More then one document selected. Select just one document."

    if message:
        tools_qgis.show_warning(message)
        return
    path = selected_list[0].data()
    # Check if file exist
    if os.path.exists(path):
        # Open the document
        if sys.platform == "win32":
            os.startfile(path)
        else:
            opener = "open" if sys.platform == "darwin" else "xdg-open"
            subprocess.call([opener, path])
    else:
        webbrowser.open(path)


def delete_rows_tableview(qtable):
    """ Delete record from selected rows in a QTableView """

    # Get selected rows. 0 is the column of the pk 0 'id'
    selected_list = qtable.selectionModel().selectedRows(0)
    if len(selected_list) == 0:
        message = "Any record selected"
        show_info_box(message)
        return

    selected_id = []
    for index in selected_list:
        doc_id = index.data()
        selected_id.append(str(doc_id))
    message = "Are you sure you want to delete these records?"
    title = "Delete records"
    answer = show_question(message, title, ','.join(selected_id))
    if answer:
        # Get current editStrategy
        edit_strategy = qtable.model().editStrategy()

        qtable.model().setEditStrategy(QSqlTableModel.OnManualSubmit)
        for model_index in qtable.selectionModel().selectedRows():
            index = QPersistentModelIndex(model_index)
            qtable.model().removeRow(index.row())
        status = qtable.model().submitAll()
        qtable.model().select()

        # Return original editStrategy
        qtable.model().setEditStrategy(edit_strategy)

        if not status:
            error = qtable.model().lastError().text()
            message = "Error deleting data"
            tools_qgis.show_warning(message, parameter=error)
        else:
            msg = "Record deleted"
            tools_qgis.show_info(msg)
            qtable.model().select()


def reset_model(dialog, table_object, feature_type):
    """ Reset model of the widget """

    table_relation = f"{table_object}_x_{feature_type}"
    widget_name = f"tbl_{table_relation}"
    widget = get_widget(dialog, widget_name)
    if widget:
        widget.setModel(None)


def get_feature_by_id(layer, id, field_id=None):

    if field_id is not None:
        expr = f"{field_id} = '{id}'"
        features = layer.getFeatures(expr)
        for feature in features:
            if feature[field_id] == id:
                return feature
    else:
        return layer.getFeature(id)

    return False


def show_details(detail_text, title=None, inf_text=None):
    """ Shows a message box with detail information """

    iface.messageBar().clearWidgets()
    msg_box = QMessageBox()
    msg_box.setIcon(QMessageBox.Information)
    msg_box.setText(detail_text)
    if title:
        title = tr(title)
        msg_box.setWindowTitle(title)
    if inf_text:
        inf_text = tr(inf_text)
        msg_box.setInformativeText(inf_text)
    msg_box.setWindowFlags(Qt.WindowStaysOnTopHint)
    msg_box.setStandardButtons(QMessageBox.Ok)
    msg_box.setDefaultButton(QMessageBox.Ok)
    msg_box.exec_()


def show_warning_open_file(text, inf_text, file_path, context_name="giswater"):
    """ Show warning message with a button to open @file_path """

    widget = iface.messageBar().createMessage(tr(text, context_name), tr(inf_text))
    button = QPushButton(widget)
    button.setText(tr("Open file"))
    button.clicked.connect(partial(tools_os.open_file, file_path))
    widget.layout().addWidget(button)
    iface.messageBar().pushWidget(widget, 1)


def show_question(text, title="Info", inf_text=None, context_name="giswater", parameter=None, force_action=False):
    """ Ask question to the user """

    # Expert mode does not ask and accept all actions
    if lib_vars.user_level['level'] not in (None, 'None') and not force_action:
        if lib_vars.user_level['level'] not in lib_vars.user_level['showquestion']:
            return True

    msg_box = QMessageBox()
    msg = tr(text, context_name)
    if parameter:
        msg += ": " + str(parameter)
    if len(msg) > 750:
        msg = msg[:750] + "\n[...]"
    msg_box.setText(msg)
    if title:
        title = tr(title, context_name)
        msg_box.setWindowTitle(title)
    if inf_text:
        inf_text = tr(inf_text, context_name)
        if len(inf_text) > 500:
            inf_text = inf_text[:500] + "\n[...]"
        msg_box.setInformativeText(inf_text)
    msg_box.setStandardButtons(QMessageBox.Cancel | QMessageBox.Ok)
    msg_box.setDefaultButton(QMessageBox.Ok)
    msg_box.setWindowFlags(Qt.WindowStaysOnTopHint)

    # Set icon for the type of message
    msg_box.setIcon(QMessageBox.Question)

    # Set window icon
    icon_folder = f"{lib_vars.plugin_dir}{os.sep}icons"
    icon_path = f"{icon_folder}{os.sep}dialogs{os.sep}136.png"
    giswater_icon = QIcon(icon_path)
    msg_box.setWindowIcon(giswater_icon)

    ret = msg_box.exec_()
    if ret == QMessageBox.Ok:
        return True
    elif ret == QMessageBox.Discard:
        return False


def show_info_box(text, title=None, inf_text=None, context_name="giswater", parameter=None):
    """ Show information box to the user """

    msg = ""
    if text:
        msg = tr(text, context_name)
        if parameter:
            msg += ": " + str(parameter)

    msg_box = QMessageBox()
    if len(msg) > 750:
        msg = msg[:750] + "\n[...]"
    msg_box.setText(msg)
    msg_box.setWindowFlags(Qt.WindowStaysOnTopHint)
    if title:
        title = tr(title, context_name)
        msg_box.setWindowTitle(title)
    if inf_text:
        inf_text = tr(inf_text, context_name)
        if len(inf_text) > 500:
            inf_text = inf_text[:500] + "\n[...]"
        msg_box.setInformativeText(inf_text)
    msg_box.setIcon(QMessageBox.Information)
    msg_box.setDefaultButton(QMessageBox.No)
    msg_box.exec_()


def set_text_bold(widget, pattern):
    """ Set bold text when word match with pattern
    :param widget: QTextEdit
    :param pattern: Text to find used as pattern for QRegExp (String)
    :return:
    """

    cursor = widget.textCursor()
    format_ = QTextCharFormat()
    format_.setFontWeight(QFont.Bold)
    regex = QRegExp(pattern)
    pos = 0
    index = regex.indexIn(widget.toPlainText(), pos)
    while index != -1:
        # Set cursor at begin of match
        cursor.setPosition(index, 0)
        pos = index + regex.matchedLength()
        # Set cursor at end of match
        cursor.setPosition(pos, 1)
        # Select the matched text and apply the desired format
        cursor.mergeCharFormat(format_)
        # Move to the next match
        index = regex.indexIn(widget.toPlainText(), pos)


def set_stylesheet(widget, style="border: 2px solid red"):
    widget.setStyleSheet(style)


def tr(message, context_name="giswater", aux_context='ui_message', default=None):
    """ Translate @message looking it in @context_name """

    if context_name is None:
        context_name = lib_vars.plugin_name

    value = None
    try:
        value = QCoreApplication.translate(context_name, message)
    except TypeError:
        value = QCoreApplication.translate(context_name, str(message))
    finally:
        # If not translation has been found, check into context @aux_context and @default
        if value == message:
            value = QCoreApplication.translate(aux_context, message)
        if default is not None and value == message:
            value = default

    return value


def manage_translation(context_name, dialog=None, log_info=False, plugin_dir=None, plugin_name=None):
    """ Manage locale and corresponding 'i18n' file """

    # Get locale of QGIS application
    locale = tools_qgis.get_locale()

    if plugin_dir is None:
        plugin_dir = lib_vars.plugin_dir
    if plugin_name is None:
        plugin_name = lib_vars.plugin_name

    locale_path = os.path.join(plugin_dir, 'i18n', f'{plugin_name}_{locale}.qm')
    if not os.path.exists(locale_path):
        if log_info:
            tools_log.log_info("Locale not found", parameter=locale_path)
        locale_path = os.path.join(lib_vars.plugin_dir, 'i18n', f'{lib_vars.plugin_name}_en_US.qm')
        # If English locale file not found, exit function
        # It means that probably that form has not been translated yet
        if not os.path.exists(locale_path):
            if log_info:
                tools_log.log_info("Locale not found", parameter=locale_path)
            return

    # Add translation file
    _add_translator(locale_path)

    # If dialog is set, then translate form
    if dialog:
        _translate_form(dialog, context_name)


def _should_show_exception(description):
    """Helper function to determine if exception should be shown"""
    if not description:
        return True

    dont_show_list = ['unknown error', 'server closed the connection unexpectedly',
                      'message contents do not agree with length in message', 'unexpected field count in']
    for dont_show in dont_show_list:
        if dont_show in description:
            return False
    if 'server sent data' in description and 'without prior row description' in description:
        return False
    return True


def manage_exception_db(exception=None, sql=None, stack_level=2, stack_level_increase=0, filepath=None,
                        schema_name=None):
    """ Manage exception in database queries and show information to the user """

    show_exception_msg = _should_show_exception(str(exception) if exception else "")

    try:
        stack_level += stack_level_increase
        file_name, function_line, function_name = _get_stack_info(stack_level)

        msg = _build_exception_message(file_name, function_line, function_name, exception, filepath, sql, schema_name)
        lib_vars.session_vars['last_error_msg'] = msg

        # Show exception message in dialog and log it
        if show_exception_msg:
            title = "Database error"
            show_exception_message(title, msg)
        else:
            tools_log.log_warning("Exception message not shown to user")
        tools_log.log_warning(msg, stack_level_increase=2)

    except Exception:
        manage_exception("Unhandled Error")


def show_exception_message(title=None, msg="", window_title="Information about exception", pattern=None):
    """ Show exception message in dialog """

    # Show dialog only if we are not in a task process
    if len(lib_vars.session_vars['threads']) > 0:
        return

    lib_vars.session_vars['last_error_msg'] = None
    dlg_info.btn_accept.setVisible(False)
    dlg_info.btn_close.clicked.connect(lambda: dlg_info.close())
    dlg_info.setWindowTitle(window_title)
    if title:
        dlg_info.lbl_text.setText(title)
    set_widget_text(dlg_info, dlg_info.tab_log_txt_infolog, msg)
    dlg_info.setWindowFlags(Qt.WindowStaysOnTopHint)
    if pattern is None:
        pattern = "File\\sname:|Function\\sname:|Line\\snumber:|SQL:|SQL\\sfile:|Detail:|Context:|Description|Schema " \
                  "name|Message\\serror:"
    set_text_bold(dlg_info.tab_log_txt_infolog, pattern)

    dlg_info.show()


def manage_exception(title=None, description=None, sql=None, schema_name=None):
    """ Manage exception and show information to the user """

    # Get traceback
    trace = traceback.format_exc()
    exc_type, exc_obj, exc_tb = sys.exc_info()
    path = exc_tb.tb_frame.f_code.co_filename
    file_name = os.path.split(path)[1]

    # Set exception message details
    msg = ""
    msg += f"Error type: {exc_type}\n"
    msg += f"File name: {file_name}\n"
    msg += f"Line number: {exc_tb.tb_lineno}\n"
    msg += f"{trace}\n"
    if description:
        msg += f"Description: {description}\n"
    if sql:
        msg += f"SQL:\n {sql}\n\n"
    msg += f"Schema name: {schema_name}"

    # Show exception message in dialog and log it
    show_exception_message(title, msg)
    tools_log.log_warning(msg)

    # Log exception message
    tools_log.log_warning(msg)

    # Show exception message only if we are not in a task process
    if len(lib_vars.session_vars['threads']) == 0:
        show_exception_message(title, msg)


def fill_combo_unicodes(combo):
    """ Populate combo with full list of codes """

    unicode_list = []
    matches = ["utf8", "windows", "latin"]

    for item in list(aliases.items()):
        if any(item[0].startswith(match) for match in matches):
            unicode_list.append((str(item[0]), str(item[0])))

    fill_combo_values(combo, unicode_list)


def set_table_model(dialog, table_object, table_name, expr_filter):
    """ Sets a TableModel to @widget_name attached to
        @table_name and filter @expr_filter
    """
    # Validate expression
    is_valid, expr = _validate_expression(expr_filter)
    if not is_valid:
        return expr

    # Create and configure model
    model = _create_table_model(table_name)
    if model is None:
        return expr

    # Get widget
    widget = _get_widget_from_table_object(dialog, table_object)
    if widget is None or isdeleted(widget):
        return expr

    # Apply model and filter
    if expr_filter:
        widget.setModel(model)
        widget.model().setFilter(expr_filter)
        widget.model().select()
    else:
        widget.setModel(None)

    return expr


def create_datetime(object_name, allow_null=True, set_cal_popup=True, display_format='dd/MM/yyyy'):
    """ Create a QgsDateTimeEdit widget """

    widget = QgsDateTimeEdit()
    widget.setObjectName(object_name)
    widget.setAllowNull(allow_null)
    widget.setCalendarPopup(set_cal_popup)
    widget.setDisplayFormat(display_format)
    btn_calendar = widget.findChild(QToolButton)
    btn_calendar.clicked.connect(partial(set_calendar_empty, widget))
    return widget

# region private functions


def _add_translator(locale_path, log_info=False):
    """ Add translation file to the list of translation files to be used for translations """

    if os.path.exists(locale_path):
        translator.load(locale_path)
        QCoreApplication.installTranslator(translator)
        if log_info:
            tools_log.log_info("Add translator", parameter=locale_path)
    else:
        if log_info:
            tools_log.log_info("Locale not found", parameter=locale_path)


def _translate_form(dialog, context_name, aux_context='ui_message'):
    """ Translate widgets of the form to current language """

    type_widget_list = [
        QCheckBox, QGroupBox, QLabel, QPushButton, QRadioButton, QLineEdit, QTextEdit, QTabWidget, QToolBox
    ]
    for widget_type in type_widget_list:
        widget_list = dialog.findChildren(widget_type)
        for widget in widget_list:
            _translate_widget(context_name, widget, aux_context)

    # Translate title of the form
    text = tr('title', context_name, aux_context)
    if text != 'title':
        dialog.setWindowTitle(text)


def _translate_widget(context_name, widget, aux_context='ui_message'):
    """ Translate widget text """

    if widget is None:
        return

    widget_name = ""
    try:
        if type(widget) is QTabWidget:
            _translate_tab_widget(widget, context_name, aux_context)
        elif type(widget) is QToolBox:
            _translate_tool_box(widget, context_name, aux_context)
        elif type(widget) is QGroupBox:
            _translate_group_box(widget, context_name, aux_context)
        elif type(widget) in (QLineEdit, QTextEdit):
            _translate_tooltip(context_name, widget, aux_context=aux_context)
        else:
            _translate_standard_widget(widget, context_name, aux_context)

    except Exception as e:
        tools_log.log_info(f"{widget_name} --> {type(e).__name__} --> {e}")


def _translate_tooltip(context_name, widget, idx=None, aux_context='ui_message'):
    """ Translate tooltips widgets of the form to current language
        If we find a translation, it will be put
        If the object does not have a tooltip we will put the object text itself as a tooltip
    """

    if type(widget) is QTabWidget:
        widget_name = widget.widget(idx).objectName()
        tooltip = tr(f'tooltip_{widget_name}', context_name, aux_context)
        if tooltip not in (f'tooltip_{widget_name}', None, 'None'):
            widget.setTabToolTip(idx, tooltip)
        elif widget.toolTip() in ("", None):
            widget.setTabToolTip(idx, widget.tabText(idx))
    else:
        widget_name = widget.objectName()
        tooltip = tr(f'tooltip_{widget_name}', context_name, aux_context)
        if tooltip not in (f'tooltip_{widget_name}', None, 'None'):
            widget.setToolTip(tooltip)
        elif widget.toolTip() in ("", None):
            if type(widget) is QGroupBox:
                widget.setToolTip(widget.title())
            elif type(widget) is QWidget:
                 widget.setToolTip("")
            else:
                widget.setToolTip(widget.text())


def _set_model_by_list(string_list, proxy_model):
    """ Set the model according to the list """

    model = QStringListModel()
    model.setStringList(string_list)
    proxy_model.setSourceModel(model)
    proxy_model.setFilterKeyColumn(0)


def _validate_expression(expr_filter):
    """Helper function to validate expression filter"""
    expr = None
    if expr_filter:
        (is_valid, expr) = check_expression_filter(expr_filter)
        if not is_valid:
            return None, expr
    return True, expr


def _create_table_model(table_name):
    """Helper function to create and configure table model"""
    if lib_vars.schema_name and lib_vars.schema_name not in table_name:
        table_name = f"{lib_vars.schema_name}.{table_name}"

    model = QSqlTableModel(db=lib_vars.qgis_db_credentials)
    model.setTable(table_name)
    model.setEditStrategy(QSqlTableModel.OnManualSubmit)
    model.select()

    if model.lastError().isValid():
        if 'Unable to find table' in model.lastError().text():
            tools_db.reset_qsqldatabase_connection()
        else:
            tools_qgis.show_warning(model.lastError().text())
        return None
    return model


def _get_widget_from_table_object(dialog, table_object):
    """Helper function to get widget from table object"""
    if type(table_object) is str:
        widget = get_widget(dialog, table_object)
        if widget is None:
            tools_log.log_info("Widget not found", parameter=table_object)
            return None
    elif type(table_object) is QTableView:
        widget = table_object
    else:
        tools_log.log_info("Table_object is not a table name or QTableView")
        return None
    return widget


def _translate_tab_widget(widget, context_name, aux_context):
    """Helper function to translate QTabWidget"""
    num_tabs = widget.count()
    for i in range(0, num_tabs):
        widget_name = widget.widget(i).objectName()
        text = tr(widget_name, context_name, aux_context)
        if text not in (widget_name, None, 'None'):
            widget.setTabText(i, text)
        else:
            widget_text = widget.tabText(i)
            text = tr(widget_text, context_name, aux_context)
            if text != widget_text:
                widget.setTabText(i, text)
        _translate_tooltip(context_name, widget, i, aux_context=aux_context)


def _translate_tool_box(widget, context_name, aux_context):
    """Helper function to translate QToolBox"""
    num_tabs = widget.count()
    for i in range(0, num_tabs):
        widget_name = widget.widget(i).objectName()
        text = tr(widget_name, context_name, aux_context)
        if text not in (widget_name, None, 'None'):
            widget.setItemText(i, text)
        else:
            widget_text = widget.itemText(i)
            text = tr(widget_text, context_name, aux_context)
            if text != widget_text:
                widget.setItemText(i, text)
        _translate_tooltip(context_name, widget.widget(i), aux_context=aux_context)


def _translate_group_box(widget, context_name, aux_context):
    """Helper function to translate QGroupBox"""
    widget_name = widget.objectName()
    text = tr(widget_name, context_name, aux_context)
    if text not in (widget_name, None, 'None'):
        widget.setTitle(text)
    else:
        widget_title = widget.title()
        text = tr(widget_title, context_name, aux_context)
        if text != widget_title:
            widget.setTitle(text)
    _translate_tooltip(context_name, widget, aux_context=aux_context)


def _translate_standard_widget(widget, context_name, aux_context):
    """Helper function to translate standard widgets"""
    widget_name = widget.objectName()
    text = tr(widget_name, context_name, aux_context)
    if text not in (widget_name, None, 'None'):
        widget.setText(text)
    else:
        widget_text = widget.text()
        text = tr(widget_text, context_name, aux_context)
        if text != widget_text:
            widget.setText(text)
    _translate_tooltip(context_name, widget, aux_context=aux_context)


def _get_text_from_line_edit(widget):
    """Helper function to get text from QLineEdit and similar widgets"""
    return widget.text()


def _get_text_from_spinbox(widget):
    """Helper function to get text from QDoubleSpinBox and QSpinBox"""
    # When the QDoubleSpinbox contains decimals, for example 2,0001 when collecting the value,
    # the spinbox itself sends 2.0000999999, as in reality we only want, maximum 4 decimal places, we round up,
    # thus fixing this small failure of the widget
    return round(widget.value(), 4)


def _get_text_from_text_edit(widget):
    """Helper function to get text from QTextEdit and QPlainTextEdit"""
    return widget.toPlainText()


def _get_text_from_combo(widget):
    """Helper function to get text from QComboBox"""
    return widget.currentText()


def _get_text_from_checkbox(dialog, widget):
    """Helper function to get text from QCheckBox"""
    value = is_checked(dialog, widget)
    if type(value) is bool:
        return str(value)
    return None


def _handle_null_text(text, add_quote, return_string_null):
    """Helper function to handle null/empty text cases"""
    if text in (None, '') and return_string_null:
        text = "null"
    elif text in (None, ''):
        text = ""
    if add_quote and text != "null":
        text = "'" + text + "'"
    return text


def _set_text_for_text_widgets(widget, text):
    """Helper function to set text for text-based widgets"""
    if str(text) == 'None':
        text = ""
    if type(widget) is QPlainTextEdit:
        widget.insertPlainText(f"{text}")
    else:
        widget.setText(f"{text}")


def _set_text_for_spinbox(widget, text):
    """Helper function to set text for spinbox widgets"""
    if text == 'None' or text == 'null':
        text = 0
    widget.setValue(float(text))


def _get_stack_info(stack_level):
    """Helper function to get stack information"""
    if stack_level >= len(inspect.stack()):
        stack_level = len(inspect.stack()) - 1
    module_path = inspect.stack()[stack_level][1]
    file_name = tools_os.get_relative_path(module_path, 2)
    function_line = inspect.stack()[stack_level][2]
    function_name = inspect.stack()[stack_level][3]
    return file_name, function_line, function_name


def _build_exception_message(file_name, function_line, function_name, exception, filepath, sql, schema_name):
    """Helper function to build exception message"""
    msg = ""
    msg += f"File name: {file_name}\n"
    msg += f"Function name: {function_name}\n"
    msg += f"Line number: {function_line}\n"
    if exception:
        msg += f"Description:\n{str(exception)}\n"
    if filepath:
        msg += f"SQL file:\n{filepath}\n\n"
    if sql:
        msg += f"SQL:\n {sql}\n\n"
    msg += f"Schema name: {schema_name}"
    return msg


# endregion<|MERGE_RESOLUTION|>--- conflicted
+++ resolved
@@ -986,10 +986,7 @@
     if folder_path:
         set_widget_text(dialog, widget, str(folder_path))
 
-<<<<<<< HEAD
-=======
-
->>>>>>> 4315c51b
+
 def get_file(title: str, subtitle: str, extension: str) -> Optional[Path]:
     """ Get file path """
     result = QFileDialog.getOpenFileName(None, title, subtitle, extension)
@@ -999,21 +996,13 @@
     return None
 
 
-<<<<<<< HEAD
-def get_save_file_path(dialog: Any, widget: Union[str, QWidget], extension: str = "", message: str="", default_path: str = "", file_name: str = "") -> str:
-=======
 def get_save_file_path(dialog: Any, widget: Union[str, QWidget], extension: str = "", message: str = "",
                        default_path: str = "", file_name: str = "") -> str:
->>>>>>> 4315c51b
     """ Get file path """
 
     file = get_text(dialog, widget)
     # Set default value if necessary
-<<<<<<< HEAD
-    if file in(None, 'null', ''):
-=======
     if file in (None, 'null', ''):
->>>>>>> 4315c51b
         if default_path != "":
             file = default_path
         else:
@@ -1033,21 +1022,13 @@
     return file
 
 
-<<<<<<< HEAD
-def get_open_file_path(dialog: Any, widget: Union[str, QWidget], extension: str ="", message: str="", default_path: str = "") -> str:
-=======
 def get_open_file_path(dialog: Any, widget: Union[str, QWidget], extension: str = "", message: str = "",
                        default_path: str = "") -> str:
->>>>>>> 4315c51b
     """ Get file path """
 
     file = get_text(dialog, widget)
     # Set default value if necessary
-<<<<<<< HEAD
-    if file in(None, 'null', ''):
-=======
     if file in (None, 'null', ''):
->>>>>>> 4315c51b
         if default_path != "":
             file = default_path
         else:
@@ -1067,11 +1048,7 @@
     return file
 
 
-<<<<<<< HEAD
-def get_open_files_path(message: str="", file_types: str = "") -> List[str]:
-=======
 def get_open_files_path(message: str = "", file_types: str = "") -> List[str]:
->>>>>>> 4315c51b
     """ Get file path """
 
     files_path, _ = QFileDialog.getOpenFileNames(None, tr(message), "", file_types)
